import asyncio
<<<<<<< HEAD
from typing import Any, List, Optional, Dict, Generator, Union, Literal
=======
from typing import Any, List, Optional, Dict, Generator, Union, TYPE_CHECKING
>>>>>>> f9a92640

from pyppeteer import helper
from pyppeteer.errors import BrowserError, PageError, NetworkError
from pyppeteer.lifecycle_watcher import LifecycleWatcher
from pyppeteer.timeout_settings import TimeoutSettings

if TYPE_CHECKING:
    from pyppeteer.jshandle import JSHandle, ElementHandle
    from pyppeteer.frame_manager import Frame, FrameManager
    from pyppeteer.execution_context import ExecutionContext


async def readFileAsync(path, file):
    # TODO implement this
    pass


class DOMWorld(object):
    def __init__(
        self, frameManager: 'FrameManager', frame: 'Frame', timeoutSettings: TimeoutSettings,
    ):
        self._frameManager = frameManager
        self._frame = frame
        self._timeoutSettings = timeoutSettings

        self._documentPromise = None
        self._contextPromise = None
        self._contextResolveCallback = None
        self._setContext(None)

        self._waitTasks = set()
        self._detached = False

        # Aliases for query methods:
        self.J = self.querySelector
        self.Jx = self.xpath
        self.Jeval = self.querySelectorEval
        self.JJ = self.querySelectorAll
        self.JJeval = self.querySelectorAllEval

    @property
    def frame(self):
        return self._frame

    def _setContext(self, context: 'ExecutionContext'):
        pass
        # TODO Promises

    def _hasContext(self):
        return not self._contextResolveCallback

    def _detach(self):
        self._detached = True
        for task in self._waitTasks:
            task.terminate(BrowserError('waitForFunctions failed: frame got detached.'))

    def executionContext(self):
        if self._detached:
            raise BrowserError(
                'Execution Context is not available in detached '
                f'frame: {self._frame.url} (are you trying to evaluate?)'
            )
        return self._contextPromise

    async def evaluateHandle(self, pageFunction: str, *args):
        # TODO
        pass

    async def evaluate(self, pageFunction: str, *args):
        # TODO
        pass

    async def querySelector(self, selector: str):
        document = await self._document()
        return await document.QuerySelector(selector)

    async def _document(self):
        # todo
        pass

    async def xpath(self, expression):
        document = await self._document()
        return await document.xpath(expression)

    async def querySelectorEval(self, selector: str, pageFunction: str, *args: Any) -> Any:
        document = await self._document()
        return await document.querySelectorEval(selector, pageFunction, *args)

    async def querySelectorAll(self, selector: str) -> List['ElementHandle']:
        """Get all elements which matches `selector`.

        Details see :meth:`pyppeteer.page.Page.querySelectorAll`.
        """
        document = await self._document()
        value = await document.querySelectorAll(selector)
        return value

    async def querySelectorAllEval(self, selector: str, pageFunction: str, *args: Any) -> Optional[Dict]:
        """Execute function on all elements which matches selector.

        Details see :meth:`pyppeteer.page.Page.querySelectorAllEval`.
        """
        document = await self._document()
        value = await document.JJeval(selector, pageFunction, *args)
        return value

    async def content(self):
        return await self.evaluate(
            """
            () => {
              let retVal = '';
              if (document.doctype)
                retVal = new XMLSerializer().serializeToString(document.doctype);
              if (document.documentElement)
                retVal += document.documentElement.outerHTML;
              return retVal;
            }
            """
        )

    async def setContent(self, html, waitUntil=None, timeout=None):
        if timeout is None:
            timeout = self._timeoutSettings.navigationTimeout
        if waitUntil is None:
            waitUntil = ['load']
        await self.evaluate(
            """
            html => {
              document.open();
              document.write(html);
              document.close();
            }
            """,
            html,
        )
        watcher = LifecycleWatcher(
            frameManager=self._frameManager, frame=self._frame, waitUntil=waitUntil, timeout=timeout)
        error = await asyncio.wait(
            [watcher.timeoutOrTerminationPromise(), watcher.lifecycleFuture], return_when=asyncio.FIRST_COMPLETED
        )
        watcher.dispose()
        if error:
            raise error

    async def addScriptTag(self, url=None, path=None, content=None, type=''):
        addScriptUrl = """
        async function addScriptUrl(url, type) {
          const script = document.createElement('script');
          script.src = url;
          if (type)
            script.type = type;
          const promise = new Promise((res, rej) => {
            script.onload = res;
            script.onerror = rej;
          });
          document.head.appendChild(script);
          await promise;
          return script;
        }
        """
        addScriptContent = """
        function addScriptContent(content, type = 'text/javascript') {
          const script = document.createElement('script');
          script.type = type;
          script.text = content;
          let error = null;
          script.onerror = e => error = e;
          document.head.appendChild(script);
          if (error)
            throw error;
          return script;
        }
        """
        context = await self.executionContext()
        if url:
            try:
                return await context.evaluateHandle(addScriptUrl)
            except Exception as e:
                raise BrowserError(f'Loading script from {url} failed: {e}')
        if path:
            contents = await readFileAsync(path, 'utf8')
            contents += '//# sourceURL' + path.replace('\n', '')
            f = context.evaluateHandle(addScriptContent, contents, type)
            return (await f).asElement()
        if content:
            f = context.evaluateHandle(addScriptContent, content, type)
            return (await f).asElement()
        raise BrowserError('provide an object with url, path or content property')

    async def addStyleTag(self, url=None, path=None, content=None):
        addStyleUrl = """
        async function addStyleUrl(url) {
          const link = document.createElement('link');
          link.rel = 'stylesheet';
          link.href = url;
          const promise = new Promise((res, rej) => {
            link.onload = res;
            link.onerror = rej;
          });
          document.head.appendChild(link);
          await promise;
          return link;
        }
        """
        addStyleContent = """
        async function addStyleContent(content) {
          const style = document.createElement('style');
          style.type = 'text/css';
          style.appendChild(document.createTextNode(content));
          const promise = new Promise((res, rej) => {
            style.onload = res;
            style.onerror = rej;
          });
          document.head.appendChild(style);
          await promise;
          return style;
        }
        """
        context = await self.executionContext()
        if url:
            try:
                return (await context.evaluateHandle(addStyleUrl, url)).asElement()
            except Exception as e:
                raise BrowserError(f'Loading style from {url} failed')

        if path:
            contents = await readFileAsync(path, 'utf8')
            contents = '/*# sourceURL=' + path.replace('\n', '') + '*/'
            return (await context.evaluateHandle(addStyleContent, contents)).asElement()

        if content:
            return (await context.evaluateHandle(addStyleContent, content)).asElement()
        raise BrowserError('provide an object with url, path or content property')

    async def _select_handle(self, selector):
        handle = await self.querySelector(selector)
        if not handle:
            raise BrowserError(f'No node found for selector: {selector}')

    async def click(self, selector: str, button: Literal['left', 'right', 'middle'] = None, clickCount: int = None):
        """
        :param selector:
        :param kwargs:
        delay: number, button: "left"|"right"|"middle", clickCount: number
        :param kwargs:
        :return:
        """
        handle = await self._select_handle(selector)
        await handle.click(button=button, clickCount=clickCount)
        await handle.dispose()

    async def focus(self, selector: str):
        handle = await self._select_handle(selector)
        await handle.focus()
        await handle.dispose()

    async def hover(self, selector: str):
        handle = await self._select_handle(selector)
        await handle.hover()
        await handle.dispose()

    async def select(self, selector: str, *values):
        handle = await self._select_handle(selector)
        result = await handle.select(*values)
        await handle.dispose()
        return result

    async def tap(self, selector: str):
        handle = await self._select_handle(selector)
        await handle.tap()
        await handle.dispose()

    async def type(self, selector: str, text: str, **kwargs):
        handle = await self._select_handle(selector)
        await handle.type(text, **kwargs)
        await handle.dispose()

    async def waitForSelector(self, selector, visible=False, hidden=False, timeout=None):
        return self._waitForSelectorOrXpath(selector, isXpath=False, visible=visible, hidden=hidden, timeout=timeout)

    async def waitForFunction(self, pageFunction, polling='raf', timeout=None, *args):
        if not timeout:
            timeout = self._timeoutSettings.timeout
        return WaitTask(self, pageFunction, 'function', polling, timeout, *args).promise

    async def title(self):
        return self.evaluate('() => document.title')

    async def _waitForSelectorOrXpath(self, selectorOrXpath, isXPath, visible=False, hidden=False, timeout=None):
        if not timeout:
            timeout = self._timeoutSettings.timeout
        if visible or hidden:
            polling = 'raf'
        else:
            polling = 'mutation'
        title = f"{'XPath' if isXPath else 'selector'} " f"{selectorOrXpath}" f"{' to be hidden' if hidden else ''}"
        predicate = """
        function predicate(selectorOrXPath, isXPath, waitForVisible, waitForHidden) {
          const node = isXPath
            ? document.evaluate(selectorOrXPath, document, null, XPathResult.FIRST_ORDERED_NODE_TYPE, null).singleNodeValue
            : document.querySelector(selectorOrXPath);
          if (!node)
            return waitForHidden;
          if (!waitForVisible && !waitForHidden)
            return node;
          const element = /** @type {Element} */ (node.nodeType === Node.TEXT_NODE ? node.parentElement : node);

          const style = window.getComputedStyle(element);
          const isVisible = style && style.visibility !== 'hidden' && hasVisibleBoundingBox();
          const success = (waitForVisible === isVisible || waitForHidden === !isVisible);
          return success ? node : null;

          /**
           * @return {boolean}
           */
          function hasVisibleBoundingBox() {
            const rect = element.getBoundingClientRect();
            return !!(rect.top || rect.bottom || rect.width || rect.height);
          }
        }
        """
        waitTask = WaitTask(self, predicate, title, polling, timeout, selectorOrXpath, isXPath, visible, hidden)
        handle = await waitTask.promise
        if not handle.asElement():
            await handle.dispose()
            return None
        return handle.asElement()


class WaitTask(object):
    """WaitTask class.

    Instance of this class is awaitable.
    """

    def __init__(
        self,
        domWorld: DOMWorld,
        predicateBody: str,
        title: str,
        polling: Union[str, int],
        timeout: float,
        loop: asyncio.AbstractEventLoop,
        *args: Any,
    ) -> None:
        if isinstance(polling, str):
            if polling not in ['raf', 'mutation']:
                raise ValueError(f'Unknown polling: {polling}')
        elif isinstance(polling, (int, float)):
            if polling <= 0:
                raise ValueError(f'Cannot poll with non-positive interval: {polling}')
        else:
            raise ValueError(f'Unknown polling option: {polling}')

        self._domWorld = domWorld
        self._polling = polling
        self._timeout = timeout
        self._loop = loop
        if args or helper.is_jsfunc(predicateBody):
            self._predicateBody = f'return ({predicateBody})(...args)'
        else:
            self._predicateBody = f'return {predicateBody}'
        self._args = args
        self._runCount = 0
        self._terminated = False
        self._timeoutError = False
        domWorld._waitTasks.add(self)

        self.promise = self._loop.create_future()

        async def timer(timeout: float) -> None:
            await asyncio.sleep(timeout / 1000)
            self._timeoutError = True
            self.terminate(TimeoutError(f'Waiting for {title} failed: timeout {timeout}ms exceeds.'))

        if timeout:
            self._timeoutTimer = self._loop.create_task(timer(self._timeout))
        self._runningTask = self._loop.create_task(self.rerun())

    def __await__(self) -> Generator:
        """Make this class **awaitable**."""
        result = yield from self.promise
        if isinstance(result, Exception):
            raise result
        return result

    def terminate(self, error: Exception) -> None:
        """Terminate this task."""
        self._terminated = True
        if not self.promise.done():
            self.promise.set_exception(error)
        self._cleanup()

    async def rerun(self) -> None:  # noqa: C901
        """Start polling."""
        runCount = self._runCount = self._runCount + 1
        success: Optional['JSHandle'] = None
        error = None

        try:
            context = await self._domWorld.executionContext()
            if context is None:
                raise PageError('No execution context.')
            success = await context.evaluateHandle(
                waitForPredicatePageFunction, self._predicateBody, self._polling, self._timeout, *self._args,
            )
        except Exception as e:
            error = e

        if self.promise.done():
            return

        if self._terminated or runCount != self._runCount:
            if success:
                await success.dispose()
            return

        # Add try/except referring to puppeteer.
        try:
            if not error and success and (await self._domWorld.evaluate('s => !s', success)):
                await success.dispose()
                return
        except NetworkError:
            if success is not None:
                await success.dispose()
            return

        # page is navigated and context is destroyed.
        # Try again in the new execution context.
        if isinstance(error, NetworkError) and 'Execution context was destroyed' in error.args[0]:
            return

        # Try again in the new execution context.
        if isinstance(error, NetworkError) and 'Cannot find context with specified id' in error.args[0]:
            return

        if error:
            self.promise.set_exception(error)
        else:
            self.promise.set_result(success)

        self._cleanup()

    def _cleanup(self) -> None:
        if self._timeout and not self._timeoutError:
            self._timeoutTimer.cancel()
        self._domWorld._waitTasks.remove(self)
        self._runningTask = None


waitForPredicatePageFunction = """
async function waitForPredicatePageFunction(predicateBody, polling, timeout, ...args) {
  const predicate = new Function('...args', predicateBody);
  let timedOut = false;
  if (timeout)
    setTimeout(() => timedOut = true, timeout);
  if (polling === 'raf')
    return await pollRaf();
  if (polling === 'mutation')
    return await pollMutation();
  if (typeof polling === 'number')
    return await pollInterval(polling);

  /**
   * @return {!Promise<*>}
   */
  function pollMutation() {
    const success = predicate.apply(null, args);
    if (success)
      return Promise.resolve(success);

    let fulfill;
    const result = new Promise(x => fulfill = x);
    const observer = new MutationObserver(mutations => {
      if (timedOut) {
        observer.disconnect();
        fulfill();
      }
      const success = predicate.apply(null, args);
      if (success) {
        observer.disconnect();
        fulfill(success);
      }
    });
    observer.observe(document, {
      childList: true,
      subtree: true,
      attributes: true
    });
    return result;
  }

  /**
   * @return {!Promise<*>}
   */
  function pollRaf() {
    let fulfill;
    const result = new Promise(x => fulfill = x);
    onRaf();
    return result;

    function onRaf() {
      if (timedOut) {
        fulfill();
        return;
      }
      const success = predicate.apply(null, args);
      if (success)
        fulfill(success);
      else
        requestAnimationFrame(onRaf);
    }
  }

  /**
   * @param {number} pollInterval
   * @return {!Promise<*>}
   */
  function pollInterval(pollInterval) {
    let fulfill;
    const result = new Promise(x => fulfill = x);
    onTimeout();
    return result;

    function onTimeout() {
      if (timedOut) {
        fulfill();
        return;
      }
      const success = predicate.apply(null, args);
      if (success)
        fulfill(success);
      else
        setTimeout(onTimeout, pollInterval);
    }
  }
}
"""<|MERGE_RESOLUTION|>--- conflicted
+++ resolved
@@ -1,9 +1,5 @@
 import asyncio
-<<<<<<< HEAD
-from typing import Any, List, Optional, Dict, Generator, Union, Literal
-=======
-from typing import Any, List, Optional, Dict, Generator, Union, TYPE_CHECKING
->>>>>>> f9a92640
+from typing import Any, List, Optional, Dict, Generator, Union, TYPE_CHECKING, Literal
 
 from pyppeteer import helper
 from pyppeteer.errors import BrowserError, PageError, NetworkError
