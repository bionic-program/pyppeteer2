--- conflicted
+++ resolved
@@ -373,7 +373,7 @@
 
         Details see :meth:`pyppeteer.page.Page.evaluate`.
         """
-        context = await self.executionContext()
+        context = await self.executionContext
         if context is None:
             raise ElementHandleError('ExecutionContext is None.')
         return await context.evaluate(pageFunction, *args)
@@ -485,121 +485,7 @@
 
         Details see :meth:`pyppeteer.page.Page.addScriptTag`.
         """
-<<<<<<< HEAD
         return self._mainWorld.addScriptTag(url=url, path=path, content=content, type=type)
-=======
-        context = await self.executionContext()
-        if context is None:
-            raise ElementHandleError('ExecutionContext is None.')
-
-        addScriptUrl = '''
-        async function addScriptUrl(url, type) {
-            const script = document.createElement('script');
-            script.src = url;
-            if (type)
-                script.type = type;
-            const promise = new Promise((res, rej) => {
-                script.onload = res;
-                script.onerror = rej;
-            });
-            document.head.appendChild(script);
-            await promise;
-            return script;
-        }'''
-
-        addScriptContent = '''
-        function addScriptContent(content, type = 'text/javascript') {
-            const script = document.createElement('script');
-            script.type = type;
-            script.text = content;
-            let error = null;
-            script.onerror = e => error = e;
-            document.head.appendChild(script);
-            if (error)
-                throw error;
-            return script;
-        }'''
-
-        if isinstance(options.get('url'), str):
-            url = options['url']
-            args = [addScriptUrl, url]
-            if 'type' in options:
-                args.append(options['type'])
-            try:
-                return (await context.evaluateHandle(*args)).asElement()  # type: ignore
-            except ElementHandleError as e:
-                raise PageError(f'Loading script from {url} failed') from e
-
-        if isinstance(options.get('path'), str):
-            with open(options['path']) as f:
-                contents = f.read()
-            contents = contents + '//# sourceURL={}'.format(options['path'].replace('\n', ''))
-            args = [addScriptContent, contents]
-            if 'type' in options:
-                args.append(options['type'])
-            return (await context.evaluateHandle(*args)).asElement()  # type: ignore
-
-        if isinstance(options.get('content'), str):
-            args = [addScriptContent, options['content']]
-            if 'type' in options:
-                args.append(options['type'])
-            return (await context.evaluateHandle(*args)).asElement()  # type: ignore
-
-        raise ValueError('Provide an object with a `url`, `path` or `content` property')
-
-    async def addStyleTag(self, options: Dict) -> ElementHandle:
-        """Add style tag to this frame.
-
-        Details see :meth:`pyppeteer.page.Page.addStyleTag`.
-        """
-        context = await self.executionContext()
-        if context is None:
-            raise ElementHandleError('ExecutionContext is None.')
-
-        addStyleUrl = '''
-        async function (url) {
-            const link = document.createElement('link');
-            link.rel = 'stylesheet';
-            link.href = url;
-            const promise = new Promise((res, rej) => {
-                link.onload = res;
-                link.onerror = rej;
-            });
-            document.head.appendChild(link);
-            await promise;
-            return link;
-        }'''
-
-        addStyleContent = '''
-        async function (content) {
-            const style = document.createElement('style');
-            style.type = 'text/css';
-            style.appendChild(document.createTextNode(content));
-            const promise = new Promise((res, rej) => {
-                style.onload = res;
-                style.onerror = rej;
-            });
-            document.head.appendChild(style);
-            await promise;
-            return style;
-        }'''
-
-        if isinstance(options.get('url'), str):
-            url = options['url']
-            try:
-                return (await context.evaluateHandle(addStyleUrl, url)).asElement()  # type: ignore
-            except ElementHandleError as e:
-                raise PageError(f'Loading style from {url} failed') from e
-
-        if isinstance(options.get('path'), str):
-            with open(options['path']) as f:
-                contents = f.read()
-            contents = contents + '/*# sourceURL={}*/'.format(options['path'].replace('\n', ''))
-            return (await context.evaluateHandle(addStyleContent, contents)).asElement()  # type: ignore
-
-        if isinstance(options.get('content'), str):
-            return (await context.evaluateHandle(addStyleContent, options['content'])).asElement()  # type: ignore
->>>>>>> f9a92640
 
     async def addStyleTag(self, url=None, path=None, content=None):
         return self._mainWorld.addStyleTag(url=url, path=path, content=content)
@@ -680,7 +566,7 @@
         await handle.type(text, options)
         await handle.dispose()
 
-    async def waitFor(
+    def waitFor(
         self, selectorOrFunctionOrTimeout: Union[str, int, float], *args: Any, **kwargs: Any
     ) -> Union[Awaitable, 'WaitTask']:
         """Wait until `selectorOrFunctionOrTimeout`.
