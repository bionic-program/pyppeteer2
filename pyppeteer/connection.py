#!/usr/bin/env python3
# -*- coding: utf-8 -*-

"""Connection/Session management module."""

import asyncio
import json
import logging
from typing import Awaitable, Dict, Union, TYPE_CHECKING, Any

try:
    from typing import TypedDict
except ImportError:
    from mypy_extensions import TypedDict

from pyee import EventEmitter
import websockets

from pyppeteer.errors import NetworkError
from pyppeteer.events import Events
from pyppeteer.websocket_transport import WebsocketTransport

if TYPE_CHECKING:
    from typing import Optional  # noqa: F401

logger = logging.getLogger(__name__)
logger_connection = logging.getLogger(__name__ + '.Connection')


class TargetInfo(TypedDict, total=False):
    type: str


class MessageParams(TypedDict, total=False):
    targetInfo: TargetInfo
    sessionId: str


class MessageError(TypedDict, total=False):
    message: str
    data: Any


class Message(TypedDict):
    method: str
    id: int
    params: MessageParams
    error: MessageError
    result: Any


class Connection(EventEmitter):
    """Connection management class."""

<<<<<<< HEAD
    def __init__(self, url: str, loop: asyncio.AbstractEventLoop, delay: int = 0) -> None:
=======
    def __init__(
            self,
            url: str,
            transport: WebsocketTransport,
            delay: int = 0,
            loop: asyncio.AbstractEventLoop,
    ) -> None:
>>>>>>> f7541da9
        """Make connection.

        :arg str url: WebSocket url to connect devtool.
        :arg int delay: delay to wait before processing received messages.
        """
        super().__init__()
        self._url = url
        self._lastId = 0
        self._callbacks: Dict[int, asyncio.Future] = {}
        self._delay = delay / 1000

        self._transport = transport
        self._transport.onmessage = self._onMessage
        self._transport.onclose = self._onClose

        self._loop = loop
        self._sessions: Dict[str, CDPSession] = {}
        self.connection: CDPSession
        self._connected = False
<<<<<<< HEAD
        self._ws = websockets.client.connect(
            self._url, max_size=None, loop=self._loop, ping_interval=None, ping_timeout=None
        )
=======
>>>>>>> f7541da9
        self._recv_fut = self._loop.create_task(self._recv_loop())
        self._closed = False

    @staticmethod
    def fromSession(cls, session: 'CDPSession'):
        return session._connection

    def session(self, sessionId):
        return self._sessions.get(sessionId)

    @property
    def url(self) -> str:
        """Get connected WebSocket url."""
        return self._url

    async def _recv_loop(self) -> None:
        async with self._transport.create(self._url, self._loop) as connection:
            self._connected = True
            self.connection = connection
            while self._connected:
                try:
                    await self.connection.recv()
                except (websockets.ConnectionClosed, ConnectionResetError):
                    logger.info('connection closed')
                    break
                await asyncio.sleep(0)
        if self._connected:
            self._loop.create_task(self.dispose())

    async def _async_send(self, msg: Message) -> None:
        while not self._connected:
            await asyncio.sleep(self._delay)
        try:
            await self.connection.send(json.dumps(msg))
        except websockets.ConnectionClosed:
            logger.error('connection unexpectedly closed')
            callback = self._callbacks.get(msg['id'], None)
            if callback and not callback.done():
                callback.set_result(None)
                await self.dispose()

    def send(self, method: str, params: dict = None) -> Awaitable:
        """Send message via the connection."""
        # Detect connection availability from the second transmission
        if self._lastId and not self._connected:
            raise ConnectionError('Connection is closed')
<<<<<<< HEAD
        if params is None:
            params = dict()
        self._lastId += 1
        _id = self._lastId
        msg = json.dumps(dict(id=_id, method=method, params=params,))
        logger_connection.debug(f'SEND: {msg}')
        self._loop.create_task(self._async_send(msg, _id))
=======
        id_ = self._rawSend({'method': method, 'params': params or {}})
>>>>>>> f7541da9
        callback = self._loop.create_future()
        self._callbacks[id_] = callback
        callback.error: Exception = NetworkError()  # type: ignore
        callback.method: str = method  # type: ignore
        return callback

<<<<<<< HEAD
    def _on_response(self, msg: dict) -> None:
        callback = self._callbacks.pop(msg.get('id', -1))
        if msg.get('error'):
            callback.set_exception(
                _createProtocolError(
                    callback.error,  # type: ignore
                    callback.method,  # type: ignore
                    msg,
                )
=======
    def _rawSend(self, message: Message):
        self._lastId += 1
        id_ = self._lastId
        message['id'] = id_
        logger_connection.debug(f'SEND ► {message}')
        self._loop.create_task(self._async_send(message))
        return id_

    async def _onMessage(self, msg: Message) -> None:
        await asyncio.sleep(self._delay)
        logger_connection.debug(f'◀ RECV {msg}')

        # Handle Target attach/detach methods
        if msg.get('method') == 'Target.attachedToTarget':
            sessionId = msg['params']['sessionId']
            self._sessions[sessionId] = CDPSession(
                connection=self,
                targetType=msg['params']['targetInfo']['type'],
                sessionId=sessionId,
                loop=self._loop
>>>>>>> f7541da9
            )
        elif msg.get('method') == 'Target.detachedFromTarget':
            session = self._sessions.get(msg['params']['sessionId'])
            if session:
                session._onClosed()
                del self._sessions[msg['params']['sessionId']]

        if msg.get('sessionId'):
            session = self._sessions.get(msg['sessionId'])
            if session:
                session._onMessage(msg)
        elif msg.get('id'):
            # Callbacks could be all rejected if someone has called `.dispose()`
            callback = self._callbacks.get(msg['id'])
            if callback:
                del self._callbacks[msg['id']]
                if msg.get('error'):
                    callback.set_exception(
                        createProtocolError(callback.error, callback.method, msg)
                    )
                else:
                    callback.set_result(msg.get('result'))
        else:
            self.emit(msg['method'], msg['params'])

    async def _onClose(self) -> None:
        if self._closed:
            return
        self._closed = True
        self._transport.onmessage = None
        self._transport.onclose = None

        for cb in self._callbacks.values():
<<<<<<< HEAD
            cb.set_exception(
                _rewriteError(
                    cb.error,  # type: ignore
                    f'Protocol error {cb.method}: Target closed.',  # type: ignore
                )
            )
=======
            cb.set_exception(rewriteError(
                cb.error,  # type: ignore
                f'Protocol error {cb.method}: Target closed.',  # type: ignore
            ))
>>>>>>> f7541da9
        self._callbacks.clear()

        for session in self._sessions.values():
            session._onClosed()
        self._sessions.clear()

        # close connection
        if hasattr(self, 'connection'):  # may not have connection
            await self.connection.close()
        if not self._recv_fut.done():
            self._recv_fut.cancel()
        self._sessions.clear()
        self.emit(Events.Connection.Disconnected)

    async def dispose(self) -> None:
        """Close all connection."""
        self._connected = False
        await self._transport.close()

    async def createSession(self, targetInfo: Dict) -> 'CDPSession':
        """Create new session."""
        resp = await self.send('Target.attachToTarget', {'targetId': targetInfo['targetId']})
        sessionId = resp.get('sessionId')
        # TODO puppeteer code indicates that _sessions should already have session open
        session = CDPSession(self, targetInfo['type'], sessionId, self._loop)
        self._sessions[sessionId] = session
        return session


class CDPSession(EventEmitter):
    """Chrome Devtools Protocol Session.

    The :class:`CDPSession` instances are used to talk raw Chrome Devtools
    Protocol:

    * protocol methods can be called with :meth:`send` method.
    * protocol events can be subscribed to with :meth:`on` method.

    Documentation on DevTools Protocol can be found
    `here <https://chromedevtools.github.io/devtools-protocol/>`__.
    """

    def __init__(
<<<<<<< HEAD
        self,
        connection: Union[Connection, 'CDPSession'],
        targetType: str,
        sessionId: str,
        loop: asyncio.AbstractEventLoop,
=======
            self,
            connection: Union[Connection, 'CDPSession'],
            targetType: str,
            sessionId: str,
            loop: asyncio.AbstractEventLoop
>>>>>>> f7541da9
    ) -> None:
        """Make new session."""
        super().__init__()
        self._callbacks: Dict[int, asyncio.Future] = {}
        self._connection: Optional[Connection] = connection
        self._targetType = targetType
        self._sessionId = sessionId
        self._loop = loop

    def send(self, method: str, params: dict = None) -> Awaitable:
        """Send message to the connected session.

        :arg str method: Protocol method name.
        :arg dict params: Optional method parameters.
        """
        if not self._connection:
            raise NetworkError(
                f'Protocol Error ({method}): Session closed. Most likely the ' f'{self._targetType} has been closed.'
            )
        id_ = self._connection._rawSend({'method': method, 'params': params or {}})

        callback = self._loop.create_future()
        self._callbacks[id_] = callback
        callback.error: Exception = NetworkError()  # type: ignore
        callback.method: str = method  # type: ignore
<<<<<<< HEAD
        try:
            self._connection.send('Target.sendMessageToTarget', {'sessionId': self._sessionId, 'message': msg,})
        except Exception as e:
            # The response from target might have been already dispatched
            if _id in self._callbacks:
                del self._callbacks[_id]
                _callback = self._callbacks[_id]
                _callback.set_exception(
                    _rewriteError(
                        _callback.error,  # type: ignore
                        e.args[0],
                    )
                )
        return callback

    def _on_message(self, msg: str) -> None:  # noqa: C901
        logger_session.debug(f'RECV: {msg}')
        obj = json.loads(msg)
        _id = obj.get('id')
        if _id:
            callback = self._callbacks.get(_id)
            if callback:
                del self._callbacks[_id]
                if obj.get('error'):
                    callback.set_exception(
                        _createProtocolError(
                            callback.error,  # type: ignore
                            callback.method,  # type: ignore
                            obj,
                        )
                    )
                else:
                    result = obj.get('result')
                    if callback and not callback.done():
                        callback.set_result(result)
=======
        return callback

    def _onMessage(self, msg: Message) -> None:  # noqa: C901
        id_ = msg.get('id')
        callback = self._callbacks.get(id_)
        if id_ and callback:
            del self._callbacks[id_]
            if msg.get('error'):
                callback.set_exception(createProtocolError(
                    callback.error,  # type: ignore
                    callback.method,  # type: ignore
                    msg,
                ))
            else:
                callback.set_result(msg.get('result'))
>>>>>>> f7541da9
        else:
            if msg.get('id'):
                raise ConnectionError('Received unexpected message '
                                      f'with no callback: {msg}')
            self.emit(msg.get('method'), msg.get('params'))

    async def detach(self) -> None:
        """Detach session from target.

        Once detached, session won't emit any events and can't be used to send
        messages.
        """
        if not self._connection:
<<<<<<< HEAD
            raise NetworkError('Connection already closed.')
        await self._connection.send('Target.detachFromTarget', {'sessionId': self._sessionId})
=======
            raise NetworkError('Session already detached. Most likely'
                               f'the {self._targetType} has been closed')
        await self._connection.send('Target.detachFromTarget',
                                    {'sessionId': self._sessionId})
>>>>>>> f7541da9

    def _onClosed(self) -> None:
        for cb in self._callbacks.values():
<<<<<<< HEAD
            cb.set_exception(
                _rewriteError(
                    cb.error,  # type: ignore
                    f'Protocol error {cb.method}: Target closed.',  # type: ignore
                )
            )
=======
            cb.set_exception(rewriteError(
                cb.error,  # type: ignore
                f'Protocol error {cb.method}: Target closed.',  # type: ignore
            ))
>>>>>>> f7541da9
        self._callbacks.clear()
        self._connection = None
        self.emit(Events.CDPSession.Disconnected)

    def _createSession(self, targetType: str, sessionId: str) -> 'CDPSession':
        # TODO this is only used internally and is confusing with createSession
        session = CDPSession(self, targetType, sessionId, self._loop)
        self._sessions[sessionId] = session
        return session


<<<<<<< HEAD
def _createProtocolError(error: Exception, method: str, obj: Dict) -> Exception:
=======
def createProtocolError(error: Exception, method: str, obj: Dict
                        ) -> Exception:
>>>>>>> f7541da9
    message = f'Protocol error ({method}): {obj["error"]["message"]}'
    if 'data' in obj['error']:
        message += f' {obj["error"]["data"]}'
    return rewriteError(error, message)


<<<<<<< HEAD
def _rewriteError(error: Exception, message: str) -> Exception:
=======
def rewriteError(error: Exception, message: str) -> Exception:
>>>>>>> f7541da9
    error.args = (message,)
    return error<|MERGE_RESOLUTION|>--- conflicted
+++ resolved
@@ -52,9 +52,6 @@
 class Connection(EventEmitter):
     """Connection management class."""
 
-<<<<<<< HEAD
-    def __init__(self, url: str, loop: asyncio.AbstractEventLoop, delay: int = 0) -> None:
-=======
     def __init__(
             self,
             url: str,
@@ -62,7 +59,6 @@
             delay: int = 0,
             loop: asyncio.AbstractEventLoop,
     ) -> None:
->>>>>>> f7541da9
         """Make connection.
 
         :arg str url: WebSocket url to connect devtool.
@@ -82,12 +78,6 @@
         self._sessions: Dict[str, CDPSession] = {}
         self.connection: CDPSession
         self._connected = False
-<<<<<<< HEAD
-        self._ws = websockets.client.connect(
-            self._url, max_size=None, loop=self._loop, ping_interval=None, ping_timeout=None
-        )
-=======
->>>>>>> f7541da9
         self._recv_fut = self._loop.create_task(self._recv_loop())
         self._closed = False
 
@@ -134,34 +124,13 @@
         # Detect connection availability from the second transmission
         if self._lastId and not self._connected:
             raise ConnectionError('Connection is closed')
-<<<<<<< HEAD
-        if params is None:
-            params = dict()
-        self._lastId += 1
-        _id = self._lastId
-        msg = json.dumps(dict(id=_id, method=method, params=params,))
-        logger_connection.debug(f'SEND: {msg}')
-        self._loop.create_task(self._async_send(msg, _id))
-=======
         id_ = self._rawSend({'method': method, 'params': params or {}})
->>>>>>> f7541da9
         callback = self._loop.create_future()
         self._callbacks[id_] = callback
         callback.error: Exception = NetworkError()  # type: ignore
         callback.method: str = method  # type: ignore
         return callback
 
-<<<<<<< HEAD
-    def _on_response(self, msg: dict) -> None:
-        callback = self._callbacks.pop(msg.get('id', -1))
-        if msg.get('error'):
-            callback.set_exception(
-                _createProtocolError(
-                    callback.error,  # type: ignore
-                    callback.method,  # type: ignore
-                    msg,
-                )
-=======
     def _rawSend(self, message: Message):
         self._lastId += 1
         id_ = self._lastId
@@ -182,7 +151,6 @@
                 targetType=msg['params']['targetInfo']['type'],
                 sessionId=sessionId,
                 loop=self._loop
->>>>>>> f7541da9
             )
         elif msg.get('method') == 'Target.detachedFromTarget':
             session = self._sessions.get(msg['params']['sessionId'])
@@ -216,19 +184,10 @@
         self._transport.onclose = None
 
         for cb in self._callbacks.values():
-<<<<<<< HEAD
-            cb.set_exception(
-                _rewriteError(
-                    cb.error,  # type: ignore
-                    f'Protocol error {cb.method}: Target closed.',  # type: ignore
-                )
-            )
-=======
             cb.set_exception(rewriteError(
                 cb.error,  # type: ignore
                 f'Protocol error {cb.method}: Target closed.',  # type: ignore
             ))
->>>>>>> f7541da9
         self._callbacks.clear()
 
         for session in self._sessions.values():
@@ -250,7 +209,10 @@
 
     async def createSession(self, targetInfo: Dict) -> 'CDPSession':
         """Create new session."""
-        resp = await self.send('Target.attachToTarget', {'targetId': targetInfo['targetId']})
+        resp = await self.send(
+            'Target.attachToTarget',
+            {'targetId': targetInfo['targetId']}
+        )
         sessionId = resp.get('sessionId')
         # TODO puppeteer code indicates that _sessions should already have session open
         session = CDPSession(self, targetInfo['type'], sessionId, self._loop)
@@ -272,19 +234,11 @@
     """
 
     def __init__(
-<<<<<<< HEAD
-        self,
-        connection: Union[Connection, 'CDPSession'],
-        targetType: str,
-        sessionId: str,
-        loop: asyncio.AbstractEventLoop,
-=======
             self,
             connection: Union[Connection, 'CDPSession'],
             targetType: str,
             sessionId: str,
             loop: asyncio.AbstractEventLoop
->>>>>>> f7541da9
     ) -> None:
         """Make new session."""
         super().__init__()
@@ -302,7 +256,8 @@
         """
         if not self._connection:
             raise NetworkError(
-                f'Protocol Error ({method}): Session closed. Most likely the ' f'{self._targetType} has been closed.'
+                f'Protocol Error ({method}): Session closed. Most likely the '
+                f'{self._targetType} has been closed.'
             )
         id_ = self._connection._rawSend({'method': method, 'params': params or {}})
 
@@ -310,43 +265,6 @@
         self._callbacks[id_] = callback
         callback.error: Exception = NetworkError()  # type: ignore
         callback.method: str = method  # type: ignore
-<<<<<<< HEAD
-        try:
-            self._connection.send('Target.sendMessageToTarget', {'sessionId': self._sessionId, 'message': msg,})
-        except Exception as e:
-            # The response from target might have been already dispatched
-            if _id in self._callbacks:
-                del self._callbacks[_id]
-                _callback = self._callbacks[_id]
-                _callback.set_exception(
-                    _rewriteError(
-                        _callback.error,  # type: ignore
-                        e.args[0],
-                    )
-                )
-        return callback
-
-    def _on_message(self, msg: str) -> None:  # noqa: C901
-        logger_session.debug(f'RECV: {msg}')
-        obj = json.loads(msg)
-        _id = obj.get('id')
-        if _id:
-            callback = self._callbacks.get(_id)
-            if callback:
-                del self._callbacks[_id]
-                if obj.get('error'):
-                    callback.set_exception(
-                        _createProtocolError(
-                            callback.error,  # type: ignore
-                            callback.method,  # type: ignore
-                            obj,
-                        )
-                    )
-                else:
-                    result = obj.get('result')
-                    if callback and not callback.done():
-                        callback.set_result(result)
-=======
         return callback
 
     def _onMessage(self, msg: Message) -> None:  # noqa: C901
@@ -362,7 +280,6 @@
                 ))
             else:
                 callback.set_result(msg.get('result'))
->>>>>>> f7541da9
         else:
             if msg.get('id'):
                 raise ConnectionError('Received unexpected message '
@@ -376,31 +293,17 @@
         messages.
         """
         if not self._connection:
-<<<<<<< HEAD
-            raise NetworkError('Connection already closed.')
-        await self._connection.send('Target.detachFromTarget', {'sessionId': self._sessionId})
-=======
             raise NetworkError('Session already detached. Most likely'
                                f'the {self._targetType} has been closed')
         await self._connection.send('Target.detachFromTarget',
                                     {'sessionId': self._sessionId})
->>>>>>> f7541da9
 
     def _onClosed(self) -> None:
         for cb in self._callbacks.values():
-<<<<<<< HEAD
-            cb.set_exception(
-                _rewriteError(
-                    cb.error,  # type: ignore
-                    f'Protocol error {cb.method}: Target closed.',  # type: ignore
-                )
-            )
-=======
             cb.set_exception(rewriteError(
                 cb.error,  # type: ignore
                 f'Protocol error {cb.method}: Target closed.',  # type: ignore
             ))
->>>>>>> f7541da9
         self._callbacks.clear()
         self._connection = None
         self.emit(Events.CDPSession.Disconnected)
@@ -412,22 +315,14 @@
         return session
 
 
-<<<<<<< HEAD
-def _createProtocolError(error: Exception, method: str, obj: Dict) -> Exception:
-=======
 def createProtocolError(error: Exception, method: str, obj: Dict
                         ) -> Exception:
->>>>>>> f7541da9
     message = f'Protocol error ({method}): {obj["error"]["message"]}'
     if 'data' in obj['error']:
         message += f' {obj["error"]["data"]}'
     return rewriteError(error, message)
 
 
-<<<<<<< HEAD
-def _rewriteError(error: Exception, message: str) -> Exception:
-=======
 def rewriteError(error: Exception, message: str) -> Exception:
->>>>>>> f7541da9
     error.args = (message,)
     return error