#!/usr/bin/env python3
# -*- coding: utf-8 -*-

"""
Lifecycle Watcher module

puppeteer equivalent: lib/LifecycleWatcher.js
"""

import asyncio
<<<<<<< HEAD
from asyncio import Future
from functools import partial
from typing import Awaitable, List, Union, Optional, TYPE_CHECKING, Literal, Any
=======
from functools import partial
from typing import Awaitable, List, Union, Optional, TYPE_CHECKING, Literal
>>>>>>> 7e141fc2

from pyppeteer import helper
from pyppeteer.errors import TimeoutError, BrowserError, PageError
from pyppeteer.events import Events
from pyppeteer.network_manager import Request

if TYPE_CHECKING:
    from pyppeteer.frame_manager import FrameManager, Frame

pyppeteerToProtocolLifecycle = {
    'load': 'load',
    'domcontentloaded': 'DOMContentLoaded',
    'documentloaded': 'DOMContentLoaded',
    'networkidle0': 'networkIdle',
    'networkidle2': 'networkAlmostIdle',
}

WaitTargets = Literal['load', 'domcontentloaded', 'networkidle0', 'networkidle2']


class LifecycleWatcher:
    """LifecycleWatcher class."""

    def __init__(
            self,
            frameManager: 'FrameManager',
            frame: 'Frame',
            timeout: int,
            waitUntil: Union[WaitTargets, List[WaitTargets]] = 'load',
    ) -> None:
        """Make new LifecycleWatcher"""
        self._expectedLifecycle: List[str] = []
        if isinstance(waitUntil, str):
            waitUntil = [waitUntil]
        for value in waitUntil:
            try:
                protocolEvent = pyppeteerToProtocolLifecycle[value]
            except AttributeError:
                raise ValueError(f'Unknown value for options.waitUntil: {value}')
            else:
                self._expectedLifecycle.append(protocolEvent)

        self._futures = []
        self._frameManager = frameManager
        self._frame = frame
        self._initialLoaderId = frame._loaderId
        self._timeout = timeout
        self._navigationRequest: Request = None
        self._hasSameDocumentNavigation = False
        self._eventListeners = [
            helper.addEventListener(
                self._frameManager._client,
                Events.CDPSession.Disconnected,
                partial(self._terminate, BrowserError('Navigation failed because browser has disconnected')),
            ),
            helper.addEventListener(
                self._frameManager, Events.FrameManager.LifecycleEvent, self._checkLifecycleComplete,
            ),
            helper.addEventListener(
                self._frameManager, Events.FrameManager.FrameNavigatedWithinDocument, self._navigatedWithinDocument,
            ),
            helper.addEventListener(self._frameManager, Events.FrameManager.FrameDetached, self._onFrameDetached, ),
            helper.addEventListener(self._frameManager.networkManager, Events.NetworkManager.Request,
                                    self._onRequest, ),
        ]
        self.loop = self._frameManager._client.loop

        self._lifecycleFuture = self.loop.create_future()
        self._sameDocumentNavigationFuture = self.loop.create_future()
        self._newDocumentNavigationFuture = self.loop.create_future()
        self._terminationFuture = self.loop.create_future()

        self._timeoutFuture = self._createTimeoutPromise()

        for class_attr in dir(self):
            if class_attr.endswith('Future'):
                self._futures.append(self.__getattribute__(class_attr))

        self._checkLifecycleComplete()

    @property
    def lifecycleFuture(self) -> Awaitable[None]:
        return self._lifecycleFuture

    @property
    def sameDocumentNavigationFuture(self) -> Awaitable[None]:
        return self._sameDocumentNavigationFuture

    @property
    def newDocumentNavigationFuture(self) -> Awaitable[None]:
        return self._newDocumentNavigationFuture

    def _onRequest(self, request: Request) -> None:
        if request.frame == self._frame and request.isNavigationRequest:
            self._navigationRequest = request

    def _onFrameDetached(self, frame: 'Frame' = None) -> None:
        # note: frame never appears to specified, left in for compatibility
        if frame == self._frame:
            self._terminationFuture.set_exception(PageError('Navigating frame was detached'))
        else:
            self._checkLifecycleComplete()

    def _terminate(self, error: Exception) -> None:
        self._terminationFuture.set_result(error)

    def navigationResponse(self) -> Optional[Request]:
        return self._navigationRequest.response if self._navigationRequest else None

    @property
    async def timeoutOrTerminationFuture(self) -> Awaitable:
        return helper.future_race(self._timeoutFuture, self._terminationFuture)

    def _createTimeoutPromise(self) -> Awaitable[None]:
        self._maximumTimerFuture = self.loop.create_future()
        if self._timeout:
            errorMessage = f'Navigation Timeout Exceeded: {self._timeout}ms exceeded.'  # noqa: E501

            async def _timeout_func() -> None:
                await asyncio.sleep(self._timeout / 1000)
                self._maximumTimerFuture.set_exception(TimeoutError(errorMessage))

            self._timeoutTimerFuture: Union[asyncio.Task, asyncio.Future] = self.loop.create_task(
                _timeout_func()
            )  # noqa: E501
        else:
            self._timeoutTimerFuture = self.loop.create_future()
        return self._maximumTimerFuture

    def _navigatedWithinDocument(self, frame: 'Frame' = None) -> None:
        # note: frame never appears to specified, left in for compatibility
        if frame == self._frame:
            self._hasSameDocumentNavigation = True
            self._checkLifecycleComplete()

    def _checkLifecycleComplete(self, _=None) -> None:
        if not self._checkLifecycle(self._frame, self._expectedLifecycle):
            return
        # python can set future only once but this might be called multiple times
        safe_future_set_result(self._lifecycleFuture, None)
        if self._frame._loaderId == self._initialLoaderId and not self._hasSameDocumentNavigation:
            return
        if self._hasSameDocumentNavigation:
            safe_future_set_result(self._sameDocumentNavigationFuture, None)
        if self._frame._loaderId != self._initialLoaderId:
            safe_future_set_result(self._newDocumentNavigationFuture, None)

    def _checkLifecycle(self, frame: 'Frame', expectedLifecycle: List[str]) -> bool:
        for event in expectedLifecycle:
            if event not in frame._lifecycleEvents:
                return False
        for child in frame.childFrames:
            if not self._checkLifecycle(child, expectedLifecycle):
                return False
        return True

    def dispose(self) -> None:
        helper.removeEventListeners(self._eventListeners)
        for fut in self._futures:
            try:
                fut.cancel()
            except AttributeError:
                continue


def safe_future_set_result(fut: Future, res: Any):
    if not fut.done():
        fut.set_result(res)<|MERGE_RESOLUTION|>--- conflicted
+++ resolved
@@ -8,14 +8,10 @@
 """
 
 import asyncio
-<<<<<<< HEAD
 from asyncio import Future
 from functools import partial
 from typing import Awaitable, List, Union, Optional, TYPE_CHECKING, Literal, Any
-=======
-from functools import partial
-from typing import Awaitable, List, Union, Optional, TYPE_CHECKING, Literal
->>>>>>> 7e141fc2
+
 
 from pyppeteer import helper
 from pyppeteer.errors import TimeoutError, BrowserError, PageError
